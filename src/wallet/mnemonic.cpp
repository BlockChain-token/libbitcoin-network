/*
 * Copyright (c) 2011-2015 libbitcoin developers (see AUTHORS)
 *
 * This file is part of libbitcoin.
 *
 * libbitcoin is free software: you can redistribute it and/or modify
 * it under the terms of the GNU Affero General Public License with
 * additional permissions to the one published by the Free Software
 * Foundation, either version 3 of the License, or (at your option)
 * any later version. For more information see LICENSE.
 *
 * This program is distributed in the hope that it will be useful,
 * but WITHOUT ANY WARRANTY; without even the implied warranty of
 * MERCHANTABILITY or FITNESS FOR A PARTICULAR PURPOSE.  See the
 * GNU Affero General Public License for more details.
 *
 * You should have received a copy of the GNU Affero General Public License
 * along with this program. If not, see <http://www.gnu.org/licenses/>.
 */
#include <bitcoin/bitcoin/wallet/mnemonic.hpp>

#include <algorithm>
#include <cstdint>
#include <boost/locale.hpp>
#include <bitcoin/bitcoin/define.hpp>
#include <bitcoin/bitcoin/formats/base16.hpp>
#include <bitcoin/bitcoin/math/external/pkcs5_pbkdf2.h>
#include <bitcoin/bitcoin/utility/assert.hpp>
#include <bitcoin/bitcoin/utility/binary.hpp>
#include <bitcoin/bitcoin/utility/general.hpp>
#include <bitcoin/bitcoin/wallet/dictionary.hpp>

namespace libbitcoin {

// Bip-39 constants.
constexpr size_t bip39_check_size = 4;
constexpr size_t min_word_count = 12;
constexpr size_t max_word_count = 128;
constexpr size_t hmac_iterations = 2048;
constexpr size_t dictionary_length = 2048;
// the number of bits consumed for each word index
constexpr size_t bip39_index_bits = 11;

// It would be nice if we could do this statically.
static void validate_dictionary()
{
    BITCOIN_ASSERT_MSG(bip39_dictionary.size() == sizeof(bip39_language),
        "The dictionary does not have the required number of languages.");

#ifndef NDEBUG
    for (const auto& dictionary: bip39_dictionary)
    {
        BITCOIN_ASSERT_MSG(dictionary.second.size() == dictionary_length,
            "A dictionary does not have the required number of elements.");
    }
#endif
}

static const string_list& get_dictionary(bip39_language language)
{
    validate_dictionary();

    const auto it = bip39_dictionary.find(language);

    // We should *always* find the language.
    BITCOIN_ASSERT(it != bip39_dictionary.end());
    return it->second;
}

static bip39_language get_language(const string_list& words)
{
    validate_dictionary();

    if (words.empty())
        return bip39_language::en;

    const auto& first_word = words.front();

    for (const auto& dictionary: bip39_dictionary)
        if (find_position(dictionary.second, first_word) != -1)
            return dictionary.first;

    return bip39_language::en;
}

static std::string normalize_nfkd(const std::string& value)
{
    using namespace boost::locale;
    const generator locale;
    return normalize(value, norm_type::norm_nfkd, locale(""));
}

static uint8_t bip39_shift(size_t bit)
{
    return (1 << (byte_bits - (bit % byte_bits) - 1));
}

// extracts entropy/checksum from the mnemonic and rebuilds the word list
// for comparison; returns true if it's a match (valid), false otherwise
static bool validate_mnemonic(const string_list& words,
    const string_list& dictionary, bip39_language language)
{
    const auto word_count = words.size();
    if ((word_count < min_word_count) || (word_count > max_word_count))
        return false;

    size_t bit = 0;
    data_chunk seed(max_word_count, 0);

    for (const auto& word: words)
    {
        const auto position = find_position(dictionary, word);
        if (position == -1)
            return false;

        for (size_t loop = 0; loop < bip39_index_bits; loop++, bit++)
        {
            if (position & (1 << (bip39_index_bits - loop - 1)))
            {
                const auto byte = bit / byte_bits;
                seed[byte] |= bip39_shift(bit);
            }
        }
    }

    const auto size = bit / byte_bits;
    seed.resize(size);

    const auto mnemonic = encode_mnemonic(seed, language);
    return std::equal(mnemonic.begin(), mnemonic.end(), words.begin());
}

data_chunk decode_mnemonic(const string_list& words,
    const std::string& passphrase)
{
    const auto language = get_language(words);
    const auto& dictionary = get_dictionary(language);

    if (!validate_mnemonic(words, dictionary, language))
        return data_chunk();

    const auto mnemonic = join(words);
    const auto salt = normalize_nfkd("mnemonic" + passphrase);
    const auto salt_chunk = to_data_chunk(salt);

    long_hash hash;
<<<<<<< HEAD
    if (pkcs5_pbkdf2_hmac_sha512(
            mnemonic, salt_chunk, hmac_iterations, hash))
        return data_chunk(hash.begin(), hash.end());
=======
    if (pkcs5_pbkdf2_hmac_sha512(mnemonic, salt_chunk, hmac_iterations, hash))
        return to_data_chunk(hash);
>>>>>>> efd06ab0

    return data_chunk();
}

string_list encode_mnemonic(data_slice seed, bip39_language language)
{
    if ((seed.size() % bip39_check_size) != 0)
        return string_list();

    const auto& dictionary = get_dictionary(language);
    const auto hash = sha256_hash(seed);
    auto chunk = to_data_chunk(seed);
    extend_data(chunk, hash);

    const size_t seed_bits = (seed.size() * byte_bits);
    const size_t check_bits = (chunk.size() / bip39_check_size);
    const size_t total_bits = (seed_bits + check_bits);
    const size_t word_count = (total_bits / bip39_index_bits);

    BITCOIN_ASSERT((total_bits % bip39_index_bits) == 0);
    BITCOIN_ASSERT((word_count % 3) == 0);

    size_t bit = 0;
    string_list words;

    for (size_t word = 0; word < word_count; word++)
    {
        size_t position = 0;
        for (size_t loop = 0; loop < bip39_index_bits; loop++)
        {
            bit = (word * bip39_index_bits + loop);
            position <<= 1;

            const auto byte = bit / byte_bits;

            if ((chunk[byte] & bip39_shift(bit)) > 0)
                position++;
        }
        BITCOIN_ASSERT(position < dictionary_length);

        words.push_back(dictionary[position]);
    }

    BITCOIN_ASSERT(words.size() == (bit / bip39_index_bits));
    return words;
}

} // namespace libbitcoin
<|MERGE_RESOLUTION|>--- conflicted
+++ resolved
@@ -144,14 +144,8 @@
     const auto salt_chunk = to_data_chunk(salt);
 
     long_hash hash;
-<<<<<<< HEAD
-    if (pkcs5_pbkdf2_hmac_sha512(
-            mnemonic, salt_chunk, hmac_iterations, hash))
-        return data_chunk(hash.begin(), hash.end());
-=======
     if (pkcs5_pbkdf2_hmac_sha512(mnemonic, salt_chunk, hmac_iterations, hash))
         return to_data_chunk(hash);
->>>>>>> efd06ab0
 
     return data_chunk();
 }
